import logging as log
import re
from dataclasses import dataclass
from typing import Optional, Union

from infrapatch.core.models.versioned_resource import VersionedResource


@dataclass(kw_only=True)
class VersionedTerraformResource(VersionedResource):
<<<<<<< HEAD
    _base_domain: Union[str, None] = None
    _identifier: Union[str, None] = None
    _source: Union[str, None] = None
    code_source: Union[str, None] = None
=======
    _source: str
    _base_domain: Optional[str] = None
    _identifier: Optional[str] = None
>>>>>>> 8443b76b

    @property
    def source(self) -> str:
        if self._source is None:
            raise Exception("Source is None.")
        return self._source

    @property
    def base_domain(self) -> Optional[str]:
        return self._base_domain

    @property
    def resource_name(self):
        raise NotImplementedError()

    @property
    def identifier(self) -> Union[str, None]:
        return self._identifier

    def find(self, resources):
        filtered_resources = super().find(resources)
        return [resource for resource in filtered_resources if resource._source == self._source]

    def is_github_hosted(self) -> bool:
        if self.code_source is None:
            return False
        return self.code_source.lower().startswith("https://github.com")


@dataclass
class TerraformModule(VersionedTerraformResource):
    def __post_init__(self):
        self.source = self._source

    @property
    def source(self) -> str:
        return self._source

    @property
    def resource_name(self):
        return "Module"

    @source.setter
    def source(self, source: str):
        source_lower_case = source.lower()
        self._source = source_lower_case
        self._newest_version = None
        if re.match(r"^[a-zA-Z0-9-]+\.[a-zA-Z0-9-]+/[a-zA-Z0-9-_]+/[a-zA-Z0-9-_]+/[a-zA-Z0-9-_]+$", source_lower_case):
            log.debug(f"Source '{source_lower_case}' is from a generic registry.")
            self._base_domain = source_lower_case.split("/")[0]
            self._identifier = "/".join(source_lower_case.split("/")[1:])
        elif re.match(r"^[a-zA-Z0-9-_]+/[a-zA-Z0-9-_]+/[a-zA-Z0-9-_]+$", source_lower_case):
            log.debug(f"Source '{source_lower_case}' is from the public registry.")
            self._identifier = source_lower_case
        else:
            raise Exception(f"Source '{source_lower_case}' is not a valid terraform resource source.")


@dataclass
class TerraformProvider(VersionedTerraformResource):
    def __post_init__(self):
        self.source = self._source

    @property
    def source(self) -> str:
        return self._source

    @property
    def resource_name(self):
        return "Module"

    @source.setter
    def source(self, source: str) -> None:
        source_lower_case = source.lower()
        self._source = source_lower_case
        self._newest_version = None
        if re.match(r"^[a-zA-Z0-9-]+\.[a-zA-Z0-9-]+/[a-zA-Z0-9-_]+/[a-zA-Z0-9-_]+$", source_lower_case):
            log.debug(f"Source '{source_lower_case}' is from a generic registry.")
            self._base_domain = source_lower_case.split("/")[0]
            self._identifier = "/".join(source_lower_case.split("/")[1:])
        elif re.match(r"^[a-zA-Z0-9-_]+/[a-zA-Z0-9-_]+$", source_lower_case):
            log.debug(f"Source '{source_lower_case}' is from the public registry.")
            self._identifier = source_lower_case
        else:
            raise Exception(f"Source '{source_lower_case}' is not a valid terraform resource source.")<|MERGE_RESOLUTION|>--- conflicted
+++ resolved
@@ -8,16 +8,9 @@
 
 @dataclass(kw_only=True)
 class VersionedTerraformResource(VersionedResource):
-<<<<<<< HEAD
-    _base_domain: Union[str, None] = None
-    _identifier: Union[str, None] = None
-    _source: Union[str, None] = None
-    code_source: Union[str, None] = None
-=======
     _source: str
     _base_domain: Optional[str] = None
     _identifier: Optional[str] = None
->>>>>>> 8443b76b
 
     @property
     def source(self) -> str:
